from PIL import Image
import easyocr
import json
import ollama
import os
import re
import time
import base64
from mimetypes import guess_type
from openai import OpenAI
from dotenv import load_dotenv
import gradio as gr

load_dotenv()

#-------------------------
# Load and Save JSON files
#-------------------------
def load_json_file(filename):
    """Load JSON data from a file."""
    with open(filename, "r", encoding="utf-8") as f:
        return json.load(f)

def save_json_file(data, filename):
    """Save JSON data to a file."""
    with open(filename, "w", encoding="utf-8") as f:
        json.dump(data, f, ensure_ascii=False, indent=2)

# Path to processed PDF sections (JSON file)
pdf_sections_file = "open-source-pipeline/processed_pci_chunks.json" #open-source-pipeline/

#------------------
# Image OCR 
#------------------
class OCRProcessor:
    def __init__(self):
        self.reader = easyocr.Reader(['en'], gpu=True) #NOTE: True on Omen, False on local cpu
    
    def process_image(self, image_path, ocr_file="ocr_results.json"):
        print("Extracting text from image...")
        result = self.reader.readtext(image_path, detail=0)
        print("Text extraction complete.")
        with open(ocr_file, "w") as f:
            json.dump({"text": "\n".join(result)}, f)
        return ocr_file

#-------------------------
# Open Source Pipeline
#-------------------------

# Image Analysis
class VisualAnalyzer:
    def __init__(self):
        self.model_name = "minicpm-v:latest"  # or "llama3.2-vision:latest"
        
    # - List all systems and devices present and their roles.
    # - Describe all network connections and architecture.
    # - Explain the network topology and security measures.
    # - Identify any potential vulnerabilities or security risks.    
    def analyze(self, image_path, image_ocr, img_analysis_file="vision_analysis_minicpm.json"):
        prompt = f"""
        You are an expert in PCI-DSS compliance network security.
        Provide a detailed report on the given image for compliance analysis:
        - List all components present in the image.
        - Describe the information presented in the image in detail.
        - Explain the information on security measures from the image.
        - Identify any potential vulnerabilities or security risks.
        Context (from OCR): {image_ocr}
        """
        print("Analyzing image generating report...")
        response = ollama.generate(
            model=self.model_name,
            prompt=prompt,
            images=[image_path]
        )
        print("Analysis complete.")
        with open(img_analysis_file, "w") as f:
            json.dump({"analysis": response['response']}, f)
        return img_analysis_file

# Initialize components
processor = OCRProcessor()
analyzer = VisualAnalyzer()

#------------------------------
# Compliance Mapping Functions
#------------------------------

def sanitize_mapping(mapping):
    """Ensure all fields are strings and handle list values"""
    if 'missing_aspects' in mapping:
        if isinstance(mapping['missing_aspects'], list):
            # Convert list to comma-separated string
            mapping['missing_aspects'] = ', '.join(mapping['missing_aspects'])
        elif not isinstance(mapping['missing_aspects'], str):
            # Convert other types to string
            mapping['missing_aspects'] = str(mapping['missing_aspects'])
    # Ensure all fields exist and are strings
    return {
        'control_code': str(mapping.get('control_code', '')),
        'description': str(mapping.get('description', '')),
        'explanation': str(mapping.get('explanation', '')),
        'missing_aspects': str(mapping.get('missing_aspects', ''))
    }

def map_section_to_requirement(section_title, section_text, image_analysis):
    """
    For a given PDF section (with title and text) and a detailed image analysis report,
    sends a prompt to the open-source reasoning model (deepseek-r1:7b via Ollama) to
    determine which requirement controls are satisfied by the image evidence.
    Returns a JSON array of mapping objects. Each mapping object has:
      - "control_code": string
      - "description": string
      - "explanation": string
      - "missing_aspects": string
    If none are found, returns an empty array.
    """
    if len(section_text.strip()) < 10:
        return []
    
    prompt = f"""
    You are an expert in PCI-DSS compliance. Analyze the following section from a PCI-DSS ROC compliance document and the provided detailed image analysis report.
    The document section (including its heading) contains requirement controls, guidelines, and auditor instructions. The image evidence
    has been provided by the audited organization as part of PCI DSS audit to prove that they fulfil a particular control
    of PCI DSS framework. Our task is to find out corresponding to which control this evidence was provided.
    Your task:
    1. Read and understand the given section carefully.
    2. Determine all specific requirement/control(s) from the section that are image evidence corresponds to.
    3. For each one, provide the exact control/requirement code (e.g., "Requirement 8.2.1.a").
    4. Provide a short excerpt from the section that describes that requirement.
    5. Explain briefly why the image evidence satisfies this requirement.
    6. Note if any aspects of the requirement are not fully satisfied.
    Always return your answer as a JSON array of objects with exactly these keys:
    "control_code": string,
    "description": string,
    "explanation": string,
    "missing_aspects": string
    Output only the JSON array with no extra text.
    Do not change the output format.
    Do not change the JSON key names.
    Do not change the data type of JSON objects, always return a string.
    For "missing_aspects", always return a string "",  do not return null or list[].

    Section Title: {section_title}
    Section Content:
    {section_text}

    Image Analysis Report:
    {image_analysis}
    """
    try:
        response = ollama.generate(
            model="deepseek-r1:7b",
            prompt=prompt,
            options={'temperature': 0.1}
        )
        output = response.get("response", "").strip()
        if not output:
            print(f"[{section_title}] Empty output from model.")
            return []
        json_match = re.search(r"\[.*\]", output, re.DOTALL)
        if not json_match:
            print(f"[{section_title}] No JSON array found in output.")
            return []
        json_str = json_match.group(0)
        try:
            mapping_list = json.loads(json_str)
            if isinstance(mapping_list, list):
                # Sanitize each mapping
                valid_mappings = []
                for m in mapping_list:
                    try:
                        cleaned = sanitize_mapping(m)
                        if cleaned['control_code']:
                            valid_mappings.append(cleaned)
                    except Exception as e:
                        print(f"Invalid mapping format: {e}")
                return valid_mappings
            return []
        except json.JSONDecodeError as e:
            print(f"JSON decode error: {e}")
            return []
    except Exception as e:
        print(f"[{section_title}] Mapping error: {e}")
        return []

def aggregate_mappings(mapping_list):
    """
    Aggregate mapping objects from multiple sections into a deduplicated dictionary keyed by control code.
    Merge explanations and missing_aspects for duplicate control codes.
    """
    aggregated = {}
    for mapping in mapping_list:
        code = mapping.get("control_code")
        if not code:
            continue
        if code in aggregated:
            existing_expl = aggregated[code]["explanation"]
            new_expl = mapping.get("explanation", "")
            if new_expl and new_expl not in existing_expl:
                aggregated[code]["explanation"] += " " + new_expl
            existing_missing = aggregated[code]["missing_aspects"]
            new_missing = mapping.get("missing_aspects", "")
            if new_missing and new_missing not in existing_missing:
                aggregated[code]["missing_aspects"] += " " + new_missing
        else:
            aggregated[code] = {
                "description": mapping.get("description", ""),
                "explanation": mapping.get("explanation", ""),
                "missing_aspects": mapping.get("missing_aspects", "")
            }
    return aggregated

def format_mappings_to_markdown(aggregated_mappings):
    """Convert aggregated mappings to formatted Markdown"""
    markdown_output = ""
    for section_title, controls in aggregated_mappings.items():
        markdown_output += f"## {section_title}\n\n"
        for control in controls:
            # Safely handle missing aspects
            missing = str(control.get('missing_aspects', '')).strip()
            
            markdown_output += f"**Control Code**: {control['control_code']}\n\n"
            markdown_output += f"**Description**: {control['description']}\n\n"
            markdown_output += f"**Explanation**: {control['explanation']}\n\n"
            if missing:
                markdown_output += f"**Missing Aspects**: {missing}\n\n"
            markdown_output += "---\n"
    return markdown_output

#-------------------------
# Processing Functions
#-------------------------
def process_image_and_extract_ocr(image_path, progress=gr.Progress()):
    progress(0, desc="Starting OCR processing...")
    try:
        ocr_file = processor.process_image(image_path)
        progress(0.3, desc="OCR completed")
        # Load ocr file:
        with open(ocr_file, "r") as f:
            image_ocr = json.load(f)["text"]
        return image_ocr
    except Exception as e:
        raise gr.Error(f"OCR Error: {str(e)}")

def run_open_source_pipeline(image_path, progress=gr.Progress()):
    try:
        # OCR Processing
        progress(0, desc="Extracting text from image...")
        #ocr_output = processor.process_image(image_path)
        ocr_text = process_image_and_extract_ocr(image_path)
        # print(ocr_text)
        
        # Image Analysis
        progress(0.3, desc="Analyzing image...")
        image_analysis_file = analyzer.analyze(image_path, ocr_text)
        image_analysis_data = load_json_file(image_analysis_file)
        image_analysis = image_analysis_data.get("analysis", "")
        # print(image_analysis)
        
        # Load PDF sections
        sections = load_json_file(pdf_sections_file)
        total_sections = len(sections)
        
        # Process sections with progress
        #all_mappings = {}
        all_mappings=[]
        partial_results = {}
        markdown_output = ""
        processed_sections = 0
        for idx, (title, text) in enumerate(sections.items()):
            progress(0.4 + (idx/total_sections)*0.6, 
                    desc=f"Mapping requirements ({idx+1}/{total_sections})...")
            processed_sections += 1
            print(f"Processing section [{processed_sections}/{total_sections}]: {title}")
            mappings = map_section_to_requirement(title, text, image_analysis)
            if mappings:
                # all_mappings[title] = mappings
                all_mappings.extend(mappings)
                print(f"Mapped {len(mappings)} control(s) for section '{title}'.")
            else:
                print(f"No mapping found for section '{title}'.")    
            # Update results incrementally
            partial_results[title] = mappings
            section_md = format_mappings_to_markdown({title: mappings})
            markdown_output += section_md + "\n\n"
            yield markdown_output  # Yield partial results
            time.sleep(0.1)  # For smooth UI updates
        
        aggregated = aggregate_mappings(all_mappings)
        save_json_file(aggregated, "open_source_mappings.json")
        
    except Exception as e:
        yield f"Error: {str(e)}"


##-------------------------
# Janus Pro 7B Pipeline
#-------------------------
from transformers import AutoModelForCausalLM
from Janus.janus.models import MultiModalityCausalLM, VLChatProcessor
from Janus.janus.utils.io import load_pil_images
import torch

class Janus7BProcessor:
    def __init__(self):
        self.model_path = "deepseek-ai/Janus-Pro-7B"
        self.device = "cuda" if torch.cuda.is_available() else "cpu"
        
        # Initialize model and processor
        self.vl_chat_processor = VLChatProcessor.from_pretrained(self.model_path)
        self.tokenizer = self.vl_chat_processor.tokenizer
        
        self.model = AutoModelForCausalLM.from_pretrained(
            self.model_path, 
            trust_remote_code=True,
            torch_dtype=torch.bfloat16
        ).to(self.device).eval()

    def generate_response(self, prompt_text, image_path):
        # Load and process image
        image = Image.open(image_path).convert("RGB")
        
        # Create conversation format
        conversation = [
            {
                "role": "<|User|>",
                "content": f"<image_placeholder>\n{prompt_text}",
                "images": [image],
            },
            {"role": "<|Assistant|>", "content": ""},
        ]
        
        # Process inputs
        pil_images = load_pil_images(conversation)
        prepare_inputs = self.vl_chat_processor(
            conversations=conversation,
            images=pil_images,
            force_batchify=True
        ).to(self.device)
        
        # Generate embeddings and response
        with torch.no_grad():
            inputs_embeds = self.model.prepare_inputs_embeds(**prepare_inputs)
            outputs = self.model.language_model.generate(
                inputs_embeds=inputs_embeds,
                attention_mask=prepare_inputs.attention_mask,
                pad_token_id=self.tokenizer.eos_token_id,
                bos_token_id=self.tokenizer.bos_token_id,
                eos_token_id=self.tokenizer.eos_token_id,
                max_new_tokens=1024,
                do_sample=False,
                use_cache=True,
            )
        
        # Decode and clean response
        full_response = self.tokenizer.decode(outputs[0].cpu().tolist(), skip_special_tokens=True)
        return full_response.split("<|Assistant|>")[-1].strip()

# Initialize Janus processor
janus_processor = Janus7BProcessor()

def map_chunk_to_control_janus(section_title, section_text, image_path, image_ocr):
    """
    Janus Pro 7B version of control mapping
    """
<<<<<<< HEAD
    system_message = f"""
    You are an expert in PCI-DSS compliance and network security. 
    Analyze the following section from a PCI-DSS ROC compliance document and the analyze the given image evidence.
    The document section (including its heading) contains requirement controls, guidelines, and auditor instructions. The image evidence
    has been provided by the audited organization as part of PCI DSS audit to prove that they fulfil a particular control
    of PCI DSS framework. Our task is to find out corresponding to which control this evidence was provided"""
=======
    system_message = """You are an expert PCI-DSS compliance analyst. Analyze the following section from a PCI-DSS ROC compliance document and the provided detailed image analysis report.
    The document section (including its heading) contains requirement controls, guidelines, and auditor instructions.
    The image evidence has been provided by the audited organization as part of PCI DSS audit to prove that they fulfil a particular control
    of PCI DSS framework. Our task is to find out corresponding to which control this evidence was provided."""
    
>>>>>>> 82b1b26b
    prompt = f"""
    {system_message}
    
    Section Title: {section_title}
    Section Content: {section_text}
    Image OCR Context: {image_ocr}

    Your task:
    1. Read and understand the given section carefully.
    2. Determine all specific requirement/control(s) from the section that are image evidence corresponds to.
<<<<<<< HEAD
    3. For each one, provide the exact control/requirement code (e.g., "Requirement 8.2.1.a").
    4. Provide a short excerpt from the section that describes that requirement.
    5. Explain briefly why the image evidence satisfies this requirement.
    6. Note if any aspects of the requirement are not fully satisfied.
    Always return your answer as a JSON array of objects with exactly these keys:
    "control_code": string,
    "description": string,
    "explanation": string,
    "missing_aspects": string
=======
    2. For each control:
       - Provide exact control code (e.g. "Requirement 8.2.1.a")
       - Give brief description from the section
       - Explain how the image satisfies the control
       - Note any missing requirements
    3. Always return your answer as a JSON array of objects with exactly these keys:
     "control_code": string,
     "description": string,
     "explanation": string,
     "missing_aspects": string
>>>>>>> 82b1b26b
    Output only the JSON array with no extra text.
    """
    
    try:
        # Get raw response from Janus
        raw_response = janus_processor.generate_response(prompt, image_path)
        
        # Extract JSON array
        json_match = re.search(r"\[.*\]", raw_response, re.DOTALL)
        if not json_match:
            print(f"[{section_title}] No JSON array found")
            return []
            
        json_str = json_match.group(0)
        mapping_list = json.loads(json_str)
        
        # Validate and sanitize
        valid_mappings = []
        for m in mapping_list:
            try:
                cleaned = sanitize_mapping(m)
                if cleaned['control_code']:
                    valid_mappings.append(cleaned)
            except Exception as e:
                print(f"Invalid Janus mapping: {e}")
        
        return valid_mappings
        
    except Exception as e:
        print(f"[{section_title}] Janus error: {e}")
        return []

def run_janus_pipeline(image_path, progress=gr.Progress()):
    try:
        # OCR Processing
        progress(0, desc="Extracting text from image...")
        ocr_text = processor.process_image(image_path)
        
        # Load PDF sections
        sections = load_json_file(pdf_sections_file)
        total_sections = len(sections)
        
        all_mappings = {}
        markdown_output = ""
        for idx, (title, text) in enumerate(sections.items()):
            progress((idx+1)/total_sections, 
                    desc=f"Processing section {idx+1}/{total_sections}...")
            
            response = map_chunk_to_control_janus(title, text, image_path, ocr_text)
            if response:
                all_mappings[title] = response
                # Update results incrementally
                section_md = format_mappings_to_markdown({title: response})
                markdown_output += section_md + "\n\n"
                yield markdown_output
                time.sleep(0.1)
        
        save_json_file(all_mappings, "janus_mappings.json")
        
    except Exception as e:
        yield f"Error: {str(e)}"


# #-------------------------
# # GPT-4 Pipeline Functions
# #-------------------------
# client  = OpenAI(api_key=os.getenv("OPENAI_API_KEY"))

# def image_to_data_url(image_path: str) -> str:
#     """Convert an image file to a base64-encoded data URL."""
#     mime_type, _ = guess_type(image_path)
#     if mime_type is None:
#         mime_type = 'application/octet-stream'
#     with open(image_path, "rb") as f:
#         encoded = base64.b64encode(f.read()).decode("utf-8")
#     return f"data:{mime_type};base64,{encoded}"

# def map_chunk_to_control(section_title, section_text, image_path, image_ocr):
#     """
#     For GPT-4 pipeline: send a prompt with the section and OCR text to GPT-4.
#     Expect a JSON array output containing mapping objects (with the same keys).
#     """
#     system_message = f"""
#     You are an expert in PCI-DSS compliance and network security. 
#     Analyze the following section from a PCI-DSS ROC compliance document and the provided detailed image analysis report.
#     The document section (including its heading) contains requirement controls, guidelines, and auditor instructions.
#     The image evidence has been provided by the audited organization as part of PCI DSS audit to prove that they fulfil a particular control
#     of PCI DSS framework. Our task is to find out corresponding to which control this evidence was provided.
#     """
#     prompt = f"""
#     Your task:
#     1. Read and understand the given section carefully.
#     2. Determine all specific requirement/control(s) from the section that are image evidence corresponds to.
#     3. For each one, provide the exact control/requirement code (e.g., "Requirement 8.2.1.a").
#     4. Provide a short excerpt from the section that describes that requirement.
#     5. Explain briefly why the image evidence satisfies this requirement.
#     6. Note if any aspects of the requirement are not fully satisfied.
#     Always return your answer as a JSON array of objects with exactly these keys:
#     "control_code": string,
#     "description": string,
#     "explanation": string,
#     "missing_aspects": string
#     Output only the JSON array with no extra text.
#     Do not change the output format.
#     Do not change the JSON key names.
#     Do not change the data type of JSON objects, always return a string.
#     For "missing_aspects", always return a string "",  do not return null or list[].

#     Section Title: {section_title}
#     Section Content:
#     {section_text}

#     Image OCR:
#     {image_ocr}
#     """
#     image_data_url = image_to_data_url(image_path)
#     messages = [
#         {"role": "system", "content": system_message},
#         {"role": "user", "content": [
#             {"type": "text", "text": prompt},
#             {"type": "image_url", "image_url": {"url": image_data_url}}
#         ]}
#     ]
#     try:
#         response = client.chat.completions.create(
#             model="gpt-4o",
#             messages=messages,
#             max_tokens=500,
#             temperature=0.2
#         )
#         output = response.choices[0].message.content.strip()
#         if not output:
#             print(f"[{section_title}] GPT-4 mapping returned empty output.")
#             return []
#         json_match = re.search(r"\[.*\]", output, re.DOTALL)
#         if not json_match:
#             print(f"[{section_title}] GPT-4 mapping did not return a JSON array.")
#             return []
#         json_str = json_match.group(0)
#         try:
#             mapping_list = json.loads(json_str)
#             if isinstance(mapping_list, list):
#                 # Sanitize each mapping
#                 valid_mappings = []
#                 for m in mapping_list:
#                     try:
#                         cleaned = sanitize_mapping(m)
#                         if cleaned['control_code']:
#                             valid_mappings.append(cleaned)
#                     except Exception as e:
#                         print(f"Invalid GPT-4 mapping format: {e}")
#                 return valid_mappings
#             return []
#         except json.JSONDecodeError as e:
#             print(f"GPT-4 JSON decode error: {e}")
#             return []
#     except Exception as e:
#         print(f"[{section_title}] GPT-4 mapping error: {e}")
#         return []

# def run_gpt4_pipeline(image_path, progress=gr.Progress()):
#     try:
#         # OCR Processing
#         progress(0, desc="Extracting text from image...")
#         ocr_text = processor.process_image(image_path)
        
#         # Load PDF sections
#         sections = load_json_file(pdf_sections_file)
#         total_sections = len(sections)
        
#         all_mappings = {}
#         markdown_output = ""
#         for idx, (title, text) in enumerate(sections.items()):
#             progress((idx+1)/total_sections, 
#                     desc=f"Processing section {idx+1}/{total_sections}...")
            
#             response = map_chunk_to_control(title, text, image_path, ocr_text)
#             if response:
#                 all_mappings[title] = response
#                 # Update results incrementally
#                 section_md = format_mappings_to_markdown({title: response})
#                 markdown_output += section_md + "\n\n"
#                 yield markdown_output  # Yield partial results
#                 time.sleep(0.1)
        
#         save_json_file(all_mappings, "gpt4_mappings.json")
        
#     except Exception as e:
#         yield f"Error: {str(e)}"


#-------------------------
# Gradio Interface
#-------------------------
with gr.Blocks(title="PCI-DSS Compliance Analyzer") as app:
    gr.Markdown("# PCI-DSS Compliance Mapping Analyzer")
    
    with gr.Row():
        image_input = gr.Image(type="filepath", label="Upload Network/System Image")
    
    with gr.Row():
        open_source_btn = gr.Button("Run Open-Source Pipeline", variant="primary")
        gpt4_btn = gr.Button("Run Janus Pipeline", variant="secondary") # Run GPT-4 Pipeline
    
    with gr.Row():
        progress_tracker = gr.Textbox(label="Processing Status", interactive=False)
    
    with gr.Row():
        open_source_output = gr.Markdown("### Open-Source Results will appear here")
        gpt4_output = gr.Markdown("### Janus Pro Results ") # GPT-4 Results will appear here
    
    # Event handlers
    open_source_btn.click(
        fn=run_open_source_pipeline,
        inputs=image_input,
        outputs=open_source_output,
        show_progress=True
    )
    
    gpt4_btn.click(
        fn=run_janus_pipeline, # run_gpt4_pipeline,
        inputs=image_input,
        outputs=gpt4_output,
        show_progress=True
    )

if __name__ == "__main__":
    app.launch()<|MERGE_RESOLUTION|>--- conflicted
+++ resolved
@@ -364,20 +364,12 @@
     """
     Janus Pro 7B version of control mapping
     """
-<<<<<<< HEAD
     system_message = f"""
     You are an expert in PCI-DSS compliance and network security. 
     Analyze the following section from a PCI-DSS ROC compliance document and the analyze the given image evidence.
     The document section (including its heading) contains requirement controls, guidelines, and auditor instructions. The image evidence
     has been provided by the audited organization as part of PCI DSS audit to prove that they fulfil a particular control
     of PCI DSS framework. Our task is to find out corresponding to which control this evidence was provided"""
-=======
-    system_message = """You are an expert PCI-DSS compliance analyst. Analyze the following section from a PCI-DSS ROC compliance document and the provided detailed image analysis report.
-    The document section (including its heading) contains requirement controls, guidelines, and auditor instructions.
-    The image evidence has been provided by the audited organization as part of PCI DSS audit to prove that they fulfil a particular control
-    of PCI DSS framework. Our task is to find out corresponding to which control this evidence was provided."""
-    
->>>>>>> 82b1b26b
     prompt = f"""
     {system_message}
     
@@ -388,7 +380,6 @@
     Your task:
     1. Read and understand the given section carefully.
     2. Determine all specific requirement/control(s) from the section that are image evidence corresponds to.
-<<<<<<< HEAD
     3. For each one, provide the exact control/requirement code (e.g., "Requirement 8.2.1.a").
     4. Provide a short excerpt from the section that describes that requirement.
     5. Explain briefly why the image evidence satisfies this requirement.
@@ -398,18 +389,6 @@
     "description": string,
     "explanation": string,
     "missing_aspects": string
-=======
-    2. For each control:
-       - Provide exact control code (e.g. "Requirement 8.2.1.a")
-       - Give brief description from the section
-       - Explain how the image satisfies the control
-       - Note any missing requirements
-    3. Always return your answer as a JSON array of objects with exactly these keys:
-     "control_code": string,
-     "description": string,
-     "explanation": string,
-     "missing_aspects": string
->>>>>>> 82b1b26b
     Output only the JSON array with no extra text.
     """
     
